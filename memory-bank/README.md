# Memory Bank - AI Agent Knowledge Base

This directory contains comprehensive documentation and lessons learned for AI agents working on the Hovel project. Use these resources to understand the project architecture, troubleshoot issues, and follow best practices.

## 📚 Available Resources

### 🛠️ Technical Guides
- **[Python Environment Troubleshooting](python-environment-troubleshooting.md)** - Complete guide to resolving Python environment and Flask installation issues in containerized environments
- **[Flask Server Startup Guide](flask-server-startup-guide.md)** - Step-by-step instructions for starting Flask servers with troubleshooting flows

### 📋 Project Planning
- **[Comprehensive Project Plan](project-plan-comprehensive.md)** - Complete project roadmap covering architecture, API specs, Docker setup, development workflow, and future enhancements

## 🎯 Quick Reference for AI Agents

### When Starting the Server
1. Check [Flask Server Startup Guide](flask-server-startup-guide.md) for the correct startup sequence
2. If you encounter ModuleNotFoundError, refer to [Python Environment Troubleshooting](python-environment-troubleshooting.md)
3. **Use `/usr/local/bin/python3.11 server.py` as the recommended startup command**
4. **Always use system Python instead of virtual environments**

### When Troubleshooting Issues
1. **ModuleNotFoundError**: Check Python installations and use specific binary paths
2. **SSL Issues**: Install system SSL packages (libssl-dev, python3-openssl, ca-certificates)
3. **External Environment Management**: **Use system Python instead of virtual environments**
4. **Port Conflicts**: Verify unique port assignment in branch .env files
5. **Docker Issues**: Check Docker daemon status and socket permissions

### When Planning Development
1. Review [Comprehensive Project Plan](project-plan-comprehensive.md) for architecture and API specifications
2. Follow the documented directory structure and development workflow
3. Reference the future enhancements roadmap for feature planning

### When Managing Branches (NEW)
1. **Create branches** using the API: `POST /api/branch`
2. **Verify unique ports** are assigned to each branch
3. **Check .env files** for correct PORT assignments
4. **Test branch isolation** by running multiple branches simultaneously
5. **Check .branch files** for complete branch metadata and persistence
6. **Restart server** to verify branch persistence across restarts

### When Managing Docker Containers (NEW)
1. **Auto-start containers** by setting `auto_start: true` in branch creation
2. **Monitor containers** using `/api/branch/{name}/status` endpoint
3. **Access logs** using `/api/branch/{name}/logs` endpoint
4. **Start/stop containers** using dedicated endpoints
5. **Verify Docker-in-Docker** is working properly

### When Managing Filesystem-Based Tracking (NEW)
1. **Check .branch files** in each branch directory for metadata
2. **Verify persistence** by restarting the server and checking if branches are still listed
3. **Monitor branch status** updates in .branch files when containers start/stop
4. **Use filesystem scanning** to discover existing branches on server startup
5. **Test branch cleanup** ensures .branch files are properly removed

### When Working with Modular Architecture (NEW)
1. **Add new API endpoints**: Create new blueprints in `hovel_server/api/`
2. **Add business logic**: Create new modules in `hovel_server/core/`
3. **Update configuration**: Modify `hovel_server/config.py`
4. **Add middleware**: Extend `hovel_server/middleware.py`
5. **Test individual modules**: Use pytest for core logic, integration tests for API
6. **Register blueprints**: Update `hovel_server/api/__init__.py` for new endpoints

<<<<<<< HEAD
### When Working with External Templates (NEW)
1. **Setup templates**: Run `python setup_template_directory.py` to copy app directory to external location
2. **Configure template path**: Set `APP_TEMPLATE_PATH` environment variable (default: `/opt/hovel-templates/app-template`)
3. **Test functionality**: Run `python test_template_functionality.py` to verify template system works
4. **Remove local app**: Use `python setup_template_directory.py --remove-local` after confirming functionality
5. **Update templates**: Modify files in external template directory, no need to touch main repo
6. **Multiple templates**: Support different app types by creating multiple template directories
=======
### When Managing Terminal Sessions (NEW)
1. **Start Gemini sessions** using `/api/branch/{name}/gemini-session` endpoint
2. **Access ttyd terminals** via the returned URL (port = branch_port + 1000)
3. **Verify session metadata** is saved in .branch files
4. **Check container status** before starting sessions
5. **Use gemini-cli** which is pre-installed in containers

### When Working with Python Environment (NEW)
1. **Always use system Python**: `/usr/local/bin/python3.11` for all operations
2. **Avoid virtual environments**: They have SSL issues in containerized environments
3. **System packages**: All required packages are pre-installed in system Python
4. **Testing scripts**: Use `/usr/local/bin/python3.11 script.py` for test execution
5. **Server startup**: Use `/usr/local/bin/python3.11 server.py` for Flask server
>>>>>>> d9198a48

## 🔍 Search Keywords

Use these keywords to quickly find relevant information:

- **Python environment**: Environment setup, SSL issues, **system Python usage**
- **Flask server**: Startup commands, troubleshooting, configuration
- **Docker**: Container setup, SSL dependencies, environment isolation, Docker-in-Docker
- **API endpoints**: REST API, branch management, health checks, container management
- **Development workflow**: Cursor.dev integration, testing, deployment
- **Architecture**: System design, directory structure, technology stack
- **Port conflicts**: Branch management, unique port assignment, environment isolation
- **Container management**: Docker containers, auto-start, monitoring, logs
- **Filesystem tracking**: .branch files, persistence, server restart, branch metadata
- **Branch persistence**: Filesystem-based tracking, .branch files, startup scanning
- **Modular architecture**: Package structure, separation of concerns, blueprints, core modules
- **Module development**: API layer, core layer, business logic, Flask blueprints
<<<<<<< HEAD
- **External templates**: Template directories, APP_TEMPLATE_PATH, template management, app duplication
=======
- **Terminal sessions**: ttyd, gemini-cli, web terminals, session management
- **Gemini integration**: gemini-cli, API sessions, terminal access
- **System Python**: Use system Python instead of virtual environments, SSL issues
>>>>>>> d9198a48

## 📖 How to Use This Knowledge Base

### For New AI Agents
1. Start with the [Comprehensive Project Plan](project-plan-comprehensive.md) to understand the project scope
2. Review the [Flask Server Startup Guide](flask-server-startup-guide.md) for operational procedures
3. Keep the [Python Environment Troubleshooting](python-environment-troubleshooting.md) guide handy for common issues

### For Ongoing Development
1. Reference the project plan for API specifications and architecture decisions
2. Use the troubleshooting guides when encountering environment issues
3. Update the knowledge base with new lessons learned

### For Problem Solving
1. Identify the issue category (environment, server, API, Docker, etc.)
2. Search the relevant guide for similar problems
3. Follow the documented troubleshooting sequence
4. Document any new solutions discovered

### For Branch Management (NEW)
1. **Port Conflict Resolution**: ✅ **COMPLETED** - Unique ports are automatically assigned
2. **Environment Isolation**: Each branch runs on its own port (8001, 8002, 8003, etc.)
3. **Verification**: Check .env files and Docker Compose configurations
4. **Testing**: Create multiple branches to verify isolation

### For Docker Container Management (NEW)
1. **Docker-in-Docker Setup**: ✅ **COMPLETED** - Orchestrator can manage other containers
2. **Auto-start Functionality**: ✅ **COMPLETED** - Containers start automatically when requested
3. **Container Monitoring**: ✅ **COMPLETED** - Status and logs available via API
4. **Container Lifecycle**: ✅ **COMPLETED** - Start, stop, restart operations available

### For Modular Development (NEW)
1. **API Layer Development**: Create blueprints in `hovel_server/api/` for new endpoints
2. **Core Logic Development**: Add business logic in `hovel_server/core/` (no Flask dependencies)
3. **Testing Strategy**: Test core logic independently, then integration tests for API
4. **Blueprint Registration**: Always register new blueprints in `hovel_server/api/__init__.py`
5. **Configuration Management**: Use `hovel_server/config.py` for app-wide settings
6. **Middleware Extension**: Add request/response processing in `hovel_server/middleware.py`

<<<<<<< HEAD
### For External Template Management (NEW)
1. **Template Setup**: ✅ **COMPLETED** - External template system implemented
2. **Template Configuration**: Use `APP_TEMPLATE_PATH` environment variable
3. **Template Testing**: Comprehensive test suite for template functionality
4. **Template Updates**: Modify external templates without touching main repo
5. **Multiple Templates**: Support for different app types and frameworks
=======
### When Working with Terminal Sessions (NEW)
1. **Session Management**: Start ttyd sessions with gemini-cli via API
2. **Port Assignment**: TTYD ports are automatically assigned (branch_port + 1000)
3. **Container Requirements**: Branch container must be running before starting sessions
4. **Session Persistence**: Session details are saved in .branch files
5. **Error Handling**: Proper validation for container status and branch existence
>>>>>>> d9198a48

## 🎉 Recent Achievements

### External Template System - COMPLETED ✅
**Problem Solved:** The app directory was embedded in the main repository, making template management difficult and requiring repo changes for template updates.

**Solution Implemented:**
1. **External template directories**: Templates are now stored outside the main repo at `/opt/hovel-templates/app-template`
2. **Environment variable configuration**: `APP_TEMPLATE_PATH` controls template location
3. **Docker volume mounting**: Template directory is mounted into the container
4. **Setup automation**: `setup_template_directory.py` script for easy template setup
5. **Comprehensive testing**: `test_template_functionality.py` verifies template system works
6. **Clean separation**: Templates are independent of the orchestrator repository

**Code Changes:**
```python
# Before: Hardcoded app directory
def duplicate_app_directory(branch_name, port, api_key=None):
    source_dir = 'app'  # ❌ Embedded in repo

# After: Configurable external template
def duplicate_app_directory(branch_name, port, api_key=None):
    template_dir = os.getenv('APP_TEMPLATE_PATH', '/opt/hovel-templates/app-template')  # ✅ External configurable
```

**Benefits:**
- 🧹 **Clean separation**: Templates are independent of the orchestrator repo
- 🔄 **Easy updates**: Update templates without touching the main repo
- 📁 **Multiple templates**: Support different app types and frameworks
- 🏷️ **Version control**: Templates can be in their own repositories
- 👥 **Team collaboration**: Multiple developers can contribute to templates
- 🧪 **Testable**: Comprehensive test suite for template functionality

**Setup Process:**
1. Run `python setup_template_directory.py` to copy app to external location
2. Restart Docker container to pick up new template path
3. Test with `python test_template_functionality.py`
4. Optionally remove local app directory with `--remove-local` flag

**Testing:**
- ✅ Template directory creation and file copying
- ✅ Environment variable configuration
- ✅ Docker volume mounting
- ✅ Branch creation using external templates
- ✅ Template file validation and placeholder replacement
- ✅ Cleanup and error handling

### Server Modularization - COMPLETED ✅
**Problem Solved:** The server was a single large file (`server.py`) with 749 lines, making it difficult to maintain, test, and extend.

**Solution Implemented:**
1. **Created modular package structure**: Split into `hovel_server/` package with clear separation of concerns
2. **API Layer**: Moved all Flask routes to blueprints in `hovel_server/api/`
3. **Core Layer**: Extracted business logic to `hovel_server/core/` (no Flask dependencies)
4. **Infrastructure**: Separated config, logging, middleware, and app factory
5. **Simplified entry point**: New `server.py` is only 40 lines and focuses on startup

**New Structure:**
```
hovel_server/
├── api/                    # Flask route handlers
│   ├── status.py          # Health, status, root endpoints
│   └── branch.py          # Branch management endpoints
├── core/                   # Business logic (no Flask)
│   ├── utils.py           # Filesystem tracking, port management
│   ├── branch.py          # Branch creation and management
│   ├── docker.py          # Docker container operations
│   ├── git.py             # Git branch operations
│   └── gemini.py          # Gemini API integration
├── app_factory.py         # Flask app factory
├── config.py              # App configuration
├── logging_config.py      # Logging setup
└── middleware.py          # Request/response logging & error handlers
```

**Benefits:**
- 🧩 **Modular**: Each module has a single responsibility
- 🧪 **Testable**: Core logic can be tested without Flask
- 🔧 **Maintainable**: Easier to locate and fix issues
- 📈 **Scalable**: Easy to add new features and endpoints
- 🧠 **Reduced context**: Smaller files are easier to understand
- 👥 **Team-friendly**: Multiple developers can work on different modules

**Testing:**
- ✅ All existing functionality preserved
- ✅ API endpoints work identically
- ✅ Filesystem-based tracking functional
- ✅ Docker integration working
- ✅ Git operations operational
- ✅ Gemini API integration intact

### Filesystem-Based Branch Tracking - COMPLETED ✅
**Problem Solved:** Branch tracking was using in-memory variables (`BRANCH_PORTS`), which meant branch information was lost when the server restarted.

**Solution Implemented:**
1. **Removed in-memory tracking**: Eliminated the `BRANCH_PORTS` variable
2. **Added .branch files**: Each branch directory now contains a `.branch` file with complete branch information
3. **Filesystem scanning**: System scans the filesystem on startup to discover existing branches
4. **Persistent storage**: Branch information persists across server restarts
5. **Complete branch metadata**: .branch files contain port, status, creation time, and other details

**Code Changes:**
```python
# Before: In-memory tracking
BRANCH_PORTS = {}  # Lost on server restart

# After: Filesystem-based tracking
def get_branch_info(branch_name):
    branch_file = f'branches/{branch_name}/.branch'
    if os.path.exists(branch_file):
        with open(branch_file, 'r') as f:
            return json.load(f)
    return None

def save_branch_info(branch_name, branch_info):
    branch_file = f'branches/{branch_name}/.branch'
    with open(branch_file, 'w') as f:
        json.dump(branch_info, f, indent=2)
```

**Benefits:**
- 🚀 **Persistent across restarts**: Branch information survives server restarts
- 🔍 **Self-discovering**: System automatically finds existing branches on startup
- 📊 **Complete metadata**: Each .branch file contains comprehensive branch information
- 🛡️ **Reliable**: No data loss due to memory issues or crashes
- 🔄 **Scalable**: Works with any number of branches without memory constraints

**Testing:**
- ✅ Created `test_filesystem_tracking.py` to verify functionality
- ✅ Tested branch creation, listing, status updates, and deletion
- ✅ Verified persistence across server restart simulation
- ✅ Confirmed .branch files are properly created and removed

### Port Conflict Resolution - COMPLETED ✅
**Problem Solved:** Multiple branches were being created with the same port (8000), causing conflicts.

**Solution:** Updated branch creation functions to use unique ports:
- ✅ Each branch gets unique port in .env file
- ✅ Docker Compose uses unique external ports
- ✅ Automatic port increment (8001, 8002, 8003, etc.)
- ✅ No conflicts between running branches

**Impact:**
- 🚀 Multiple branches can run simultaneously
- 🔧 Full environment isolation achieved
- 📊 Scalable branch management for teams

### Docker Integration - COMPLETED ✅
**Problem Solved:** Need to automatically start cloned dev environments using Docker.

**Solution:** Implemented full Docker-in-Docker (DinD) support:
- ✅ Docker installed in orchestrator container
- ✅ Docker socket mounted for container management
- ✅ Auto-start functionality for new branches
- ✅ Container monitoring and lifecycle management
- ✅ Comprehensive API endpoints for container operations

**Impact:**
- 🐳 Full containerization of development environments
- 🔄 Automatic container startup and management
- 📊 Real-time container status and log monitoring
- 🚀 Scalable development environment orchestration

### System Python Usage - COMPLETED ✅
**Problem Solved:** Virtual environments had SSL issues preventing package installation and causing connection errors.

**Solution Implemented:**
1. **Identified SSL issues**: Virtual environments couldn't connect to PyPI due to SSL module problems
2. **Switched to system Python**: `/usr/local/bin/python3.11` has all required packages pre-installed
3. **Updated documentation**: All guides now recommend system Python usage
4. **Tested successfully**: All operations work correctly with system Python

**Benefits:**
- 🚀 **No SSL issues**: System Python works without SSL connection problems
- 📦 **Pre-installed packages**: All required packages are already available
- 🔧 **Simplified workflow**: No need to manage virtual environments
- ✅ **Reliable operation**: Consistent behavior across all Python operations
- 📚 **Clear documentation**: Updated memory bank with system Python guidance

**Testing:**
- ✅ Server startup works with system Python
- ✅ Test scripts execute without SSL errors
- ✅ Package imports work correctly
- ✅ All API endpoints function properly

### Docker Compose PORT_TTYD Fix - COMPLETED ✅
**Problem Solved:** Docker Compose files were being generated with unsubstituted `{{PORT_TTYD}}` variables, causing build failures.

**Solution Implemented:**
1. **Identified missing substitution**: `create_branch_docker_compose` function wasn't handling `{{PORT_TTYD}}`
2. **Added TTYD port calculation**: TTYD port = branch port + 1000
3. **Updated template substitution**: Added `{{PORT_TTYD}}` replacement in Docker Compose generation
4. **Verified fix**: Docker Compose files now generate correctly with proper port mappings

**Benefits:**
- 🐳 **Successful builds**: Docker containers build without port allocation errors
- 🔧 **Proper port mapping**: TTYD ports are correctly mapped (branch_port + 1000)
- ✅ **Consistent port assignment**: All branches get unique TTYD ports
- 🚀 **Working Gemini sessions**: TTYD sessions can now start properly

**Testing:**
- ✅ Docker Compose files generate with correct port substitutions
- ✅ No more "invalid hostPort: {{PORT_TTYD}}" errors
- ✅ TTYD ports are properly calculated and assigned
- ✅ Branch creation process works end-to-end

## 🔄 Maintenance

This knowledge base should be updated whenever:
- New issues are encountered and resolved
- Architecture changes are made
- New features are implemented
- Best practices are discovered
- Major problems are solved (like port conflicts and Docker integration)

## 📞 Related Resources

- **Main README**: [../README.md](../README.md) - Project overview and quick start
- **Branch Documentation**: [../docs/BRANCH_README.md](../docs/BRANCH_README.md) - Branch management system
- **API Server**: [../server.py](../server.py) - Main Flask application with Docker integration
- **Docker Configuration**: [../Dockerfile](../Dockerfile) - Container setup with Docker-in-Docker
- **Docker Test Script**: [../test_docker_functionality.py](../test_docker_functionality.py) - Docker functionality testing

---

*This memory bank serves as a comprehensive knowledge base for AI agents working on the Hovel project, ensuring consistent problem-solving approaches and best practices. The recent Docker integration demonstrates the value of this knowledge base in solving complex development challenges.* <|MERGE_RESOLUTION|>--- conflicted
+++ resolved
@@ -61,15 +61,6 @@
 5. **Test individual modules**: Use pytest for core logic, integration tests for API
 6. **Register blueprints**: Update `hovel_server/api/__init__.py` for new endpoints
 
-<<<<<<< HEAD
-### When Working with External Templates (NEW)
-1. **Setup templates**: Run `python setup_template_directory.py` to copy app directory to external location
-2. **Configure template path**: Set `APP_TEMPLATE_PATH` environment variable (default: `/opt/hovel-templates/app-template`)
-3. **Test functionality**: Run `python test_template_functionality.py` to verify template system works
-4. **Remove local app**: Use `python setup_template_directory.py --remove-local` after confirming functionality
-5. **Update templates**: Modify files in external template directory, no need to touch main repo
-6. **Multiple templates**: Support different app types by creating multiple template directories
-=======
 ### When Managing Terminal Sessions (NEW)
 1. **Start Gemini sessions** using `/api/branch/{name}/gemini-session` endpoint
 2. **Access ttyd terminals** via the returned URL (port = branch_port + 1000)
@@ -83,7 +74,6 @@
 3. **System packages**: All required packages are pre-installed in system Python
 4. **Testing scripts**: Use `/usr/local/bin/python3.11 script.py` for test execution
 5. **Server startup**: Use `/usr/local/bin/python3.11 server.py` for Flask server
->>>>>>> d9198a48
 
 ## 🔍 Search Keywords
 
@@ -101,13 +91,9 @@
 - **Branch persistence**: Filesystem-based tracking, .branch files, startup scanning
 - **Modular architecture**: Package structure, separation of concerns, blueprints, core modules
 - **Module development**: API layer, core layer, business logic, Flask blueprints
-<<<<<<< HEAD
-- **External templates**: Template directories, APP_TEMPLATE_PATH, template management, app duplication
-=======
 - **Terminal sessions**: ttyd, gemini-cli, web terminals, session management
 - **Gemini integration**: gemini-cli, API sessions, terminal access
 - **System Python**: Use system Python instead of virtual environments, SSL issues
->>>>>>> d9198a48
 
 ## 📖 How to Use This Knowledge Base
 
@@ -147,21 +133,12 @@
 5. **Configuration Management**: Use `hovel_server/config.py` for app-wide settings
 6. **Middleware Extension**: Add request/response processing in `hovel_server/middleware.py`
 
-<<<<<<< HEAD
-### For External Template Management (NEW)
-1. **Template Setup**: ✅ **COMPLETED** - External template system implemented
-2. **Template Configuration**: Use `APP_TEMPLATE_PATH` environment variable
-3. **Template Testing**: Comprehensive test suite for template functionality
-4. **Template Updates**: Modify external templates without touching main repo
-5. **Multiple Templates**: Support for different app types and frameworks
-=======
 ### When Working with Terminal Sessions (NEW)
 1. **Session Management**: Start ttyd sessions with gemini-cli via API
 2. **Port Assignment**: TTYD ports are automatically assigned (branch_port + 1000)
 3. **Container Requirements**: Branch container must be running before starting sessions
 4. **Session Persistence**: Session details are saved in .branch files
 5. **Error Handling**: Proper validation for container status and branch existence
->>>>>>> d9198a48
 
 ## 🎉 Recent Achievements
 
